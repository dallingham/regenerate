#
# Manage registers in a hardware design
#
# Copyright (C) 2008  Donald N. Allingham
#
# This program is free software; you can redistribute it and/or modify
# it under the terms of the GNU General Public License as published by
# the Free Software Foundation; either version 2 of the License, or
# (at your option) any later version.
#
# This program is distributed in the hope that it will be useful,
# but WITHOUT ANY WARRANTY; without even the implied warranty of
# MERCHANTABILITY or FITNESS FOR A PARTICULAR PURPOSE.  See the
# GNU General Public License for more details.
#
# You should have received a copy of the GNU General Public License
# along with this program; if not, write to the Free Software
# Foundation, Inc., 59 Temple Place, Suite 330, Boston, MA  02111-1307  USA

from collections import namedtuple

InstData = namedtuple("InstData",
                      "group inst set base offset repeat roffset format grpt grpt_offset")

DEFAULT_FORMAT = "%(G)s_%(S)s%(D)s_%(R)s"


def full_token(group_name, reg_name, set_name, index, fmt_string):

    index_str = "%d" % index if index >= 0 else ""

    name_data = {
        "G": group_name.upper(),
        "g": group_name.lower(),
        "D": index_str,
        "R": reg_name.upper(),
        "r": reg_name.lower(),
        "S": set_name.upper(),
        "s": set_name.lower()
    }

    return fmt_string % name_data


def uvm_name(group_name, reg_name, set_name, index):

    if index >= 0:
        return "<top>.%s.%s[%d].%s" % (group_name.lower(), set_name.lower(),
                                       index, reg_name.lower())
    else:
        return "<top>.%s.%s.%s" % (group_name.lower(), set_name.lower(),
                                   reg_name.lower())


def in_groups(name, project):
    groups = []
    if name and project:
        for group in project.get_grouping_list():
            for regset in [rs for rs in group.register_sets if rs.set == name]:
                fmt = regset.format if regset.format else DEFAULT_FORMAT
<<<<<<< HEAD
                groups.append(InstData(group.name, regset.inst, regset.set,
                                       group.base, regset.offset,
                                       regset.repeat, regset.repeat_offset,
                                       fmt))
=======
                groups.append(InstData(group.name,
                                       regset.inst,
                                       regset.set,
                                       group.base,
                                       regset.offset,
                                       regset.repeat,
                                       regset.repeat_offset,
                                       fmt,
                                       group.repeat,
                                       group.repeat_offset))

>>>>>>> 6b1de6ec
    return groups<|MERGE_RESOLUTION|>--- conflicted
+++ resolved
@@ -20,7 +20,7 @@
 from collections import namedtuple
 
 InstData = namedtuple("InstData",
-                      "group inst set base offset repeat roffset format grpt grpt_offset")
+                      "group inst set base offset repeat roffset format grpt grpt_offset array")
 
 DEFAULT_FORMAT = "%(G)s_%(S)s%(D)s_%(R)s"
 
@@ -58,22 +58,10 @@
         for group in project.get_grouping_list():
             for regset in [rs for rs in group.register_sets if rs.set == name]:
                 fmt = regset.format if regset.format else DEFAULT_FORMAT
-<<<<<<< HEAD
                 groups.append(InstData(group.name, regset.inst, regset.set,
                                        group.base, regset.offset,
                                        regset.repeat, regset.repeat_offset,
-                                       fmt))
-=======
-                groups.append(InstData(group.name,
-                                       regset.inst,
-                                       regset.set,
-                                       group.base,
-                                       regset.offset,
-                                       regset.repeat,
-                                       regset.repeat_offset,
-                                       fmt,
-                                       group.repeat,
-                                       group.repeat_offset))
+                                       fmt, group.repeat,
+                                       group.repeat_offset, regset.array))
 
->>>>>>> 6b1de6ec
     return groups