#
# Manage registers in a hardware design
#
# Copyright (C) 2008  Donald N. Allingham
#
# This program is free software; you can redistribute it and/or modify
# it under the terms of the GNU General Public License as published by
# the Free Software Foundation; either version 2 of the License, or
# (at your option) any later version.
#
# This program is distributed in the hope that it will be useful,
# but WITHOUT ANY WARRANTY; without even the implied warranty of
# MERCHANTABILITY or FITNESS FOR A PARTICULAR PURPOSE.  See the
# GNU General Public License for more details.
#
# You should have received a copy of the GNU General Public License
# along with this program; if not, write to the Free Software
# Foundation, Inc., 59 Temple Place, Suite 330, Boston, MA  02111-1307  USA

"""
Provides the register description. Contains the general information about the
register, including the list of bit fields.
"""

import uuid


class Register(object):
    """
    Defines a hardware register.
    """

    full_compare = ("address", "ram_size", "description",
                    "width", "_id", "_token", "_do_not_test",
                    "_name", "_hide", "_do_not_generate_code")

    doc_compare = ("address", "ram_size", "description",
                   "width", "_id", "_token", "_name", "_hide")

    def __init__(self, address=0, width=32, name=""):
        self.address = address
        self.ram_size = 0
        self.description = ""
        self.width = width
        self._id = ""

        self._token = ""
        self._do_not_test = False
        self._name = name
        self._hide = False
        self._do_not_generate_code = False
        self.__bit_fields = {}

    def __ne__(self, other):
        return not self.__eq__(other)

    def __eq__(self, other):
        if not all(self.__dict__[i] == other.__dict__[i]
                   for i in self.full_compare):
            return False
        return self.get_bit_fields() == other.get_bit_fields()

    def __cmp__(self, other):
        return cmp(self.address, other.address)

    def find_first_unused_bit(self):
        """
        Finds the first unused bit in a the register.
        """
        bit = [0] * self.width
        for field in self.__bit_fields.values():
            for val in range(field.lsb, field.msb + 1):
                bit[val] = 1
        for pos in range(0, self.width):
            if bit[pos] == 0:
                return pos
        bit = set([])
        for field in self.__bit_fields.values():
            for val in range(field.lsb, field.msb + 1):
                bit.add(val)
        all_bits = set(range(0, self.width))
        sorted_bits = sorted(list(bit.difference(all_bits)))
        if sorted_bits:
            return sorted_bits[0]
        else:
            return 0

    def find_next_unused_bit(self):
        """
        Finds the first unused bit in a the register.
        """
        bit = set([])
        for field in self.__bit_fields.values():
            for val in range(field.lsb, field.msb + 1):
                bit.add(val)
        lbits = sorted(list(bit))
        if lbits:
            if lbits[-1] == self.width - 1:
                return self.find_first_unused_bit()
            else:
                return lbits[-1] + 1
        else:
            return 0

    @property
    def uuid(self):
        if not self._id:
            self._id = uuid.uuid4().hex
        return self._id

    @uuid.setter
    def uuid(self, value):
        self._id = value

    @property
    def do_not_generate_code(self):
        """
        Returns the value of the _do_not_generate_code flag. This cannot
        be accessed directly, but only via the property 'do_not_generate_code'
        """
        return self._do_not_generate_code

    @do_not_generate_code.setter
    def do_not_generate_code(self, val):
        """
<<<<<<< HEAD
        Sets the __do_not_generate_code flag. This cannot be accessed
        directly, but only via the property 'do_not_generate_code'
=======
        Sets the _do_not_generate_code flag. This cannot be accessed
        directly, but only via the propery 'do_not_generate_code'
>>>>>>> b331c4d4
        """
        self._do_not_generate_code = bool(val)

    @property
    def do_not_test(self):
        """
        Returns the value of the _do_not_generate_code flag. This
        cannot be accessed directly, but only via the property 'do_not_test'
        """
        return self._do_not_test

    @do_not_test.setter
    def do_not_test(self, val):
        """
<<<<<<< HEAD
        Sets the __do_not_generate_code flag. This cannot be accessed
        directly, but only via the property 'do_not_test'
=======
        Sets the _do_not_generate_code flag. This cannot be accessed
        directly, but only via the propery 'do_not_test'
>>>>>>> b331c4d4
        """
        self._do_not_test = bool(val)

    @property
    def hide(self):
        """
        Returns the value of the _hide flag. This cannot be accessed
        directly, but only via the property 'hide'
        """
        return self._hide

    @hide.setter
    def hide(self, val):
        """
<<<<<<< HEAD
        Sets the __hide flag. This cannot be accessed directly, but only
        via the property 'hide'
=======
        Sets the _hide flag. This cannot be accessed directly, but only
        via the propery 'hide'
>>>>>>> b331c4d4
        """
        self._hide = bool(val)

    @property
    def token(self):
        """
        Returns the value of the _token flag. This cannot be accessed
        directly, but only via the property 'token'
        """
        return self._token

    @token.setter
    def token(self, val):
        """
<<<<<<< HEAD
        Sets the __token flag. This cannot be accessed directly, but only
        via the property 'token'
=======
        Sets the _token flag. This cannot be accessed directly, but only
        via the propery 'token'
>>>>>>> b331c4d4
        """
        self._token = val.strip().upper()

    @property
    def register_name(self):
        """
        Returns the value of the _name flag. This cannot be accessed
        directly, but only via the property 'register_name'
        """
        return self._name

    @register_name.setter
    def register_name(self, name):
        """
<<<<<<< HEAD
        Sets the __name flag. This cannot be accessed directly, but only
        via the property 'register_name'
=======
        Sets the _name flag. This cannot be accessed directly, but only
        via the propery 'register_name'
>>>>>>> b331c4d4
        """
        self._name = name.strip()

    def get_bit_fields(self):
        """
        Returns a dictionary of bit fields. The key is msb of the
        bit field.
        """
        return sorted(self.__bit_fields.values())

    def get_bit_field(self, key):
        """
        Returns the bit field associated with the specified key.
        """
        return self.__bit_fields.get(key)

    def get_bit_field_keys(self):
        """
        Returns the list of keys associated with the bit fields
        """
        return sorted(self.__bit_fields.keys())

    def add_bit_field(self, field):
        """
        Adds a bit field to the set of bit fields.
        """
        self.__bit_fields[field.msb] = field

    def delete_bit_field(self, field):
        """
        Removes the specified bit field from the dictionary. We cannot
        use the msb, since it may have changed.
        """
        for key in self.__bit_fields.keys():
            if self.__bit_fields[key] == field:
                del self.__bit_fields[key]<|MERGE_RESOLUTION|>--- conflicted
+++ resolved
@@ -123,13 +123,8 @@
     @do_not_generate_code.setter
     def do_not_generate_code(self, val):
         """
-<<<<<<< HEAD
         Sets the __do_not_generate_code flag. This cannot be accessed
         directly, but only via the property 'do_not_generate_code'
-=======
-        Sets the _do_not_generate_code flag. This cannot be accessed
-        directly, but only via the propery 'do_not_generate_code'
->>>>>>> b331c4d4
         """
         self._do_not_generate_code = bool(val)
 
@@ -144,13 +139,8 @@
     @do_not_test.setter
     def do_not_test(self, val):
         """
-<<<<<<< HEAD
         Sets the __do_not_generate_code flag. This cannot be accessed
         directly, but only via the property 'do_not_test'
-=======
-        Sets the _do_not_generate_code flag. This cannot be accessed
-        directly, but only via the propery 'do_not_test'
->>>>>>> b331c4d4
         """
         self._do_not_test = bool(val)
 
@@ -165,13 +155,8 @@
     @hide.setter
     def hide(self, val):
         """
-<<<<<<< HEAD
         Sets the __hide flag. This cannot be accessed directly, but only
         via the property 'hide'
-=======
-        Sets the _hide flag. This cannot be accessed directly, but only
-        via the propery 'hide'
->>>>>>> b331c4d4
         """
         self._hide = bool(val)
 
@@ -186,13 +171,8 @@
     @token.setter
     def token(self, val):
         """
-<<<<<<< HEAD
         Sets the __token flag. This cannot be accessed directly, but only
         via the property 'token'
-=======
-        Sets the _token flag. This cannot be accessed directly, but only
-        via the propery 'token'
->>>>>>> b331c4d4
         """
         self._token = val.strip().upper()
 
@@ -207,13 +187,8 @@
     @register_name.setter
     def register_name(self, name):
         """
-<<<<<<< HEAD
         Sets the __name flag. This cannot be accessed directly, but only
         via the property 'register_name'
-=======
-        Sets the _name flag. This cannot be accessed directly, but only
-        via the propery 'register_name'
->>>>>>> b331c4d4
         """
         self._name = name.strip()
 
