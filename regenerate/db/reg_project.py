#
# Manage registers in a hardware design
#
# Copyright (C) 2008  Donald N. Allingham
#
# This program is free software; you can redistribute it and/or modify
# it under the terms of the GNU General Public License as published by
# the Free Software Foundation; either version 2 of the License, or
# (at your option) any later version.
#
# This program is distributed in the hope that it will be useful,
# but WITHOUT ANY WARRANTY; without even the implied warranty of
# MERCHANTABILITY or FITNESS FOR A PARTICULAR PURPOSE.  See the
# GNU General Public License for more details.
#
# You should have received a copy of the GNU General Public License
# along with this program; if not, write to the Free Software
# Foundation, Inc., 59 Temple Place, Suite 330, Boston, MA  02111-1307  USA
"""
RegProject is the container object for a regenerate project
"""

from collections import defaultdict
import os.path
import xml.sax.saxutils
import regenerate.db
from regenerate.db.addrmap import AddrMapData


def nested_dict(depth, dict_type):
    if depth == 1:
        return defaultdict(dict_type)
    return defaultdict(lambda: nested_dict(depth - 1, dict_type))


def cleanup(data):
    "Convert some unicode characters to standard ASCII"
    return xml.sax.saxutils.escape(regenerate.db.textutils.clean_text(data))


class RegProject(object):
    """
    RegProject is the container object for a regenerate project. The project
    consists of several different types. General project information (name,
    company_name, etc.), the list of register sets, groupings of instances,
    and exports (register set and entire project exports), and address maps.
    """

    def __init__(self, path=None):
        self.name = "unnamed"
        self.short_name = "unnamed"
        self.company_name = ""
        self.documentation = ""
        self._filelist = []
        self._groupings = []
        self._addr_map_list = []
        self._addr_map_grps = {}
        self._exports = {}
        self._project_exports = []
        self._group_exports = {}
        self._token_list = []
        self._modified = False
        self.path = path
        self.access_map = nested_dict(3, int)
        if path:
            self.open(path)

    def save(self):
        writer = regenerate.db.ProjectWriter(self)
        writer.save(self.path)

    def open(self, name):
        """Opens and reads an XML file"""

        reader = regenerate.db.ProjectReader(self)
        self.path = name
        reader.open(name)

    def loads(self, data):
        """Reads XML from a string"""

        reader = regenerate.db.ProjectReader(self)
        reader.loads(data)

    def set_new_order(self, new_order):
        """Alters the order of the items in the files in the list."""
        self._modified = True
        htbl = {}
        for i in self._filelist:
            htbl[os.path.splitext(os.path.basename(i))[0]] = i
        self._filelist = [htbl[i] for i in new_order]

    def append_register_set_to_list(self, name):
        self._modified = True
        self._filelist.append(name)
        self._exports[name] = []

    def add_register_set(self, path, alter_path=True):
        """
        Adds a new register set to the project. Note that this only records
        the filename, and does not actually keep a reference to the RegisterDb.
        """
        self._modified = True
        path = os.path.relpath(path, os.path.dirname(self.path))
        self.append_register_set_to_list(path)

    def remove_register_set(self, path):
        """Removes the specified register set from the project."""
        self._modified = True
        try:
            path2remove = os.path.relpath(path, os.path.dirname(self.path))
            self._filelist.remove(path2remove)
        except ValueError as msg:
            regenerate.db.LOGGER.error(str(msg))

    def get_exports(self, path):
        """
        Converts the exports to be relative to the passed path. Returns a
        read-only tuple
        """
        return tuple(self._exports.get(path, []))

    def get_project_exports(self):
        """Returns the export project list, returns a read-only tuple"""
        return tuple(self._project_exports)

    def get_group_exports(self, name):
        """Returns the export group list, returns a read-only tuple"""
        return tuple(self._group_exports.get(name, []))

    def append_to_export_list(self, path, option, dest):
        """
        For internal use only.

        Adds an export to the export list. The exporter will only operation
        on the specified register database (XML file).

        path - path to the the register XML file. Converted to a relative path
        option - the chosen export option (exporter)
        dest - destination output name
        """
        self._modified = True
        self._exports[dest].append((option, path))

    def add_to_export_list(self, path, option, dest):
        """
        Adds an export to the export list. The exporter will only operation
        on the specified register database (XML file).

        path - path to the the register XML file. Converted to a relative path
        option - the chosen export option (exporter)
        dest - destination output name
        """
        self._modified = True
        path = os.path.relpath(path, os.path.dirname(self.path))
        dest = os.path.relpath(dest, os.path.dirname(self.path))
        self._exports[path].append((option, dest))

    def append_to_project_export_list(self, option, dest):
        """
        Adds a export to the project export list. Project exporters operation
        on the entire project, not just a specific register database (XML file)

        path - path to the the register XML file. Converted to a relative path
        option - the chosen export option (exporter)
        dest - destination output name
        """
        self._modified = True
        self._project_exports.append((option, dest))

    def append_to_group_export_list(self, group, option, dest):
        """
        Adds a export to the group export list. Group exporters operation
        on the entire group, not just a specific register database (XML file)

        path - path to the the register XML file. Converted to a relative path
        option - the chosen export option (exporter)
        dest - destination output name
        """
        self._modified = True
        self._group_exports[group].append((option, dest))

    def add_to_project_export_list(self, option, dest):
        """
        Adds a export to the project export list. Project exporters operation
        on the entire project, not just a specific register database (XML file)

        path - path to the the register XML file. Converted to a relative path
        option - the chosen export option (exporter)
        dest - destination output name
        """
        self._modified = True
        dest = os.path.relpath(dest, os.path.dirname(self.path))
        self._project_exports.append((option, dest))

    def add_to_group_export_list(self, group, option, dest):
        """
        Adds a export to the group export list. Group exporters operation
        on the entire group, not just a specific register database (XML file)

        path - path to the the register XML file. Converted to a relative path
        option - the chosen export option (exporter)
        dest - destination output name
        """
        self._modified = True
        dest = os.path.relpath(dest, os.path.dirname(self.path))
        self._group_exports[group].append((option, dest))

    def remove_from_export_list(self, path, option, dest):
        """Removes the export from the export list"""
        self._modified = True
        path = os.path.relpath(path, os.path.dirname(self.path))
        self._exports[path].remove((option, dest))

    def remove_from_project_export_list(self, option, dest):
        """Removes the export from the project export list"""
        self._modified = True
        self._project_exports.remove((option, dest))

    def remove_from_group_export_list(self, group, option, dest):
        """Removes the export from the group export list"""
        self._modified = True
        self._group_exports[group].remove((option, dest))

    def get_register_set(self):
        """
        Returns the register databases (XML files) referenced by the project
        file.
        """
<<<<<<< HEAD
        if self.path is None:
            return self._filelist
        else:
            base = os.path.dirname(self.path)
            return [os.path.normpath(os.path.join(base, i))
                    for i in self._filelist]
=======
        base = os.path.dirname(self.path)
        return [
            os.path.normpath(os.path.join(base, i)) for i in self._filelist
        ]
>>>>>>> f03c7e1f

    def get_grouping_list(self):
        """
        Returns a list of named tuples (GroupData) that defines the groups.
        The group contents are found by indexing using the Group name
        (GroupData.name) into the group map.
        """
        return self._groupings

    def set_grouping_list(self, glist):
        """Sets the grouping list"""
        self._groupings = glist

    def set_grouping(self, index, name, start, hdl, repeat, repeat_offset):
        """Modifies an existing grouping."""
        self._modified = True
        self._groupings[index] = regenerate.db.GroupData(
            name, start, hdl, repeat, repeat_offset
        )

    def add_to_grouping_list(self, group_data):
        """Adds a new grouping to the grouping list"""
        self._modified = True
        self._group_exports[group_data.name] = []
        self._groupings.append(group_data)

    def _add_to_grouping_list(self, name, start, hdl, repeat, repeat_offset):
        """Adds a new grouping to the grouping list"""
        self._modified = True
        self._groupings.append(
            regenerate.db.GroupData(name, start, hdl, repeat, repeat_offset)
        )

    def remove_group_from_grouping_list(self, grp):
        """Removes a grouping from the grouping list"""
        self._modified = True
        self._groupings.remove(grp)

    def get_address_maps(self):
        """Returns a tuple of the existing address maps"""
        return tuple(self._addr_map_list)

    def get_address_map_groups(self, name):
        """Returns the address maps associated with the specified group."""
        return tuple(self._addr_map_grps.get(name, []))

    def get_address_maps_used_by_group(self, name):
        """Returns the address maps associated with the specified group."""
        used_in_uvm = set([m.name for m in self._addr_map_list if m.uvm == 0])

        return [
            key
            for key in self._addr_map_grps
            if key in used_in_uvm and name in self._addr_map_grps[key]
        ]

    def change_address_map_name(self, old_name, new_name):
        """Changes the name of an address map"""
        for (i, addrmap) in enumerate(self._addr_map_list):
            if addrmap.name != old_name:
                continue
            old_data = self._addr_map_list[i]
            self._addr_map_list[i] = AddrMapData(
                new_name,
                old_data.base,
                old_data.width,
                old_data.fixed,
                old_data.uvm,
            )
            self._addr_map_grps[new_name] = self._addr_map_grps[old_name]
            del self._addr_map_grps[old_name]
            self._modified = True
            return

    def add_address_map_group(self, name, group_name):
        """Adds an address map to a group if it does not already exist"""
        if group_name not in self._addr_map_grps[name]:
            self._addr_map_grps[name].append(group_name)
            return True
        return False

    def set_address_map_group_list(self, name, group_list):
        """Adds an address map to a group if it does not already exist"""
        self._addr_map_grps[name] = group_list

    def remove_address_map_group(self, name, group_name):
        """Removes an address map from a group"""
        for (i, group_name) in self._addr_map_grps[name]:
            if group_name == name:
                del self._addr_map_grps[name][i]
                return

    def get_address_base(self, name):
        """Returns the base address  of the address map"""
        return next(
            (d.base for d in self._addr_map_list if name == d.name), None
        )

    def get_address_fixed(self, name):
        """Indicates if the specified address map is at a fixed location"""
        return next(
            (d.fixed for d in self._addr_map_list if name == d.name), None
        )

    def get_address_uvm(self, name):
        """Indicates if the specified address map is at a fixed location"""
        return next(
            (d.uvm for d in self._addr_map_list if name == d.name), None
        )

    def get_address_width(self, name):
        """Returns the width of the address group"""
        for data in self._addr_map_list:
            if name == data.name:
                return data.width
        regenerate.db.LOGGER.error("Address map not found (%s)" % name)
        return None

    def set_access(self, map_name, group_name, block_name, access):
        self.access_map[map_name][group_name][block_name] = access

    def get_access_items(self, map_name, group_name):
        items = []
        for key in self.access_map[map_name][group_name]:
            items.append((key, self.access_map[map_name][group_name][key]))
        return items

    def get_access(self, map_name, group_name, block_name):
        try:
            return self.access_map[map_name][group_name][block_name]
        except:
            return 0

    def add_or_replace_address_map(self, addr_map):
        """Sets the specififed address map"""
        self._modified = True
        for i, data in enumerate(self._addr_map_list):
            if data.name == addr_map.name:
                self._addr_map_list[i] = addr_map
                return
        self._addr_map_list.append(addr_map)
        self._addr_map_grps[addr_map.name] = []

    def set_address_map(self, name, base, width, fixed, uvm):
        """Sets the specififed address map"""
        self._modified = True
        new_data = AddrMapData(name, base, width, fixed, uvm)
        for i, data in enumerate(self._addr_map_list):
            if data.name == name:
                self._addr_map_list[i] = new_data
                return
        self._addr_map_list.append(new_data)
        self._addr_map_grps[name] = []

    def remove_address_map(self, name):
        """Removes the address map"""
        self._modified = True
        for i, data in enumerate(self._addr_map_list):
            if data.name == name:
                del self._addr_map_list[i]
                if data.name in self._addr_map_grps:
                    del self._addr_map_grps[data.name]

    @property
    def files(self):
        return tuple(self._filelist)

    @property
    def modified(self):
        """Sets the modified flag"""
        return self._modified

    @modified.setter
    def modified(self, value):
        """Clears the modified flag"""
        self._modified = bool(value)

    def change_subsystem_name(self, old, cur):
        """
        Changes the name of a subsystem from 'old' to 'cur'.
        Searches through the access maps the group definitions
        to find the old reference, and replaces it with the new
        reference
        """

        # Search access map to find items to replace. We must
        # delete the old entry, and create a new entry. Since
        # we cannot delete in the middle of a search, we must save
        # the matches we found. After we identify them, we can
        # delete the items we found.

        to_delete = []
        for m in self.access_map:
            for subsys in self.access_map[m]:
                if subsys == old:
                    to_delete.append((m, old, cur))

        for (m, old, cur) in to_delete:
            self.access_map[m][cur] = self.access_map[m][old]
            del self.access_map[m][old]

        # Search groups for items to rename. Just change the name
        for g_data in self._groupings:
            if g_data.name == old:
                g_data.name = cur
        self._modified = True

    def change_instance_name(self, subsystem, old, cur):
        """
        Changes the register set instance name for a particular
        instance in the identified subsystem. Updates the access
        map and the groupings.
        """

        # Search access maps for items to rename. Search each
        # map, for instances of the specified subsystem, then
        # search for the instance name to be replaced in the
        # subsystem. Since the object is a tuple, and has to be
        # replaced instead of altered, we must store the items
        # to be changed, since we cannot alter the dictionary
        # as we search it.

        to_delete = []
        for m in self.access_map:
            for b in self.access_map[m][subsystem]:
                if b == old:
                    to_delete.append((m, subsystem, cur, old))

        for (m, s, cur, old) in to_delete:
            self.access_map[m][s][cur] = self.access_map[m][s][old]
            del self.access_map[m][s][old]

        # Search groups for items to rename
        for g_data in self._groupings:
            if g_data.name == subsystem:
                for gd in g_data.register_sets:
                    if gd.inst == old:
                        gd.inst = cur
        self._modified = True<|MERGE_RESOLUTION|>--- conflicted
+++ resolved
@@ -227,19 +227,12 @@
         Returns the register databases (XML files) referenced by the project
         file.
         """
-<<<<<<< HEAD
         if self.path is None:
             return self._filelist
         else:
             base = os.path.dirname(self.path)
             return [os.path.normpath(os.path.join(base, i))
                     for i in self._filelist]
-=======
-        base = os.path.dirname(self.path)
-        return [
-            os.path.normpath(os.path.join(base, i)) for i in self._filelist
-        ]
->>>>>>> f03c7e1f
 
     def get_grouping_list(self):
         """
