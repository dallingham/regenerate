#
# Manage registers in a hardware design
#
# Copyright (C) 2008  Donald N. Allingham
#
# This program is free software; you can redistribute it and/or modify
# it under the terms of the GNU General Public License as published by
# the Free Software Foundation; either version 2 of the License, or
# (at your option) any later version.
#
# This program is distributed in the hope that it will be useful,
# but WITHOUT ANY WARRANTY; without even the implied warranty of
# MERCHANTABILITY or FITNESS FOR A PARTICULAR PURPOSE.  See the
# GNU General Public License for more details.
#
# You should have received a copy of the GNU General Public License
# along with this program; if not, write to the Free Software
# Foundation, Inc., 59 Temple Place, Suite 330, Boston, MA  02111-1307  USA

"""
Holds the information for a block.

This includes the name, base address, HDL path, the repeat count,
repeat offset, and the title.

"""

from typing import List, Dict, Any, Optional
from pathlib import Path
import os
import json

from .name_base import Uuid
from .data_reader import FileReader
from .register_inst import RegisterInst
from .register_set import RegisterSet
from .doc_pages import DocPages
from .base_file import BaseFile
from .logger import LOGGER
<<<<<<< HEAD

# from .param_container import ParameterContainer
# from .overrides import ParameterOverrides
# from .param_resolver import ParameterResolver

from .parameters import (
    ParameterResolver,
    ParameterContainer,
    ParameterOverrides,
)
=======
from .const import REG_EXT
from .param_container import ParameterContainer
from .param_resolver import ParameterResolver
>>>>>>> 97fe6cda
from .regset_finder import RegsetFinder
from .export import ExportData
from .exceptions import (
    CorruptBlockFile,
    IoErrorBlockFile,
    CorruptRegsetFile,
    IoErrorRegsetFile,
)


class Block(BaseFile):
    """
    Defines a Block.

    A block is a collection of register instances and their address
    offsets within the block.

    """

    def __init__(
        self,
        name: str = "",
        address_size: int = 0x10000,
        description: str = "",
    ) -> None:
        """Initialize the block item."""

        super().__init__(name, Uuid(""))
        self.finder = RegsetFinder()
        self.address_size = address_size
        self.description = description
        self.doc_pages = DocPages()
        self.doc_pages.update_page("Overview", "", ["Confidential"])
        self.reader_class = None

        self._regset_insts: List[RegisterInst] = []
        self._regsets: Dict[Uuid, RegisterSet] = {}
        self.parameters = ParameterContainer()
        self.overrides: List[ParameterOverrides] = []
        self.exports: List[ExportData] = []

    def __repr__(self) -> str:
        """
        Return a string representation of the block.

        Returns:
            str: string representation

        """
        return f'Block(name="{self.name}", uuid="{self.uuid}")'

    def add_register_set(self, regset: RegisterSet) -> None:
        """
        Add a register set to the block.

        Parameters:
            regiset (RegisterSet): register set to add

        """
        self._regsets[regset.uuid] = regset

    def add_regset_inst(self, reginst: RegisterInst) -> None:
        """
        Add a register set instance to the block.

        Parameters:
            regset_inst (RegisterInst): register set instance to add

        """
        self._regset_insts.append(reginst)

    def get_reginst_from_id(self, uuid: Uuid) -> Optional[RegisterInst]:
        """
        Return the register instance based on the uuid.

        Parameters:
            uuid: UUID of the register inst

        Returns:
            Optional[Registerinst]: The register instance if it exists.

        """
        results = [inst for inst in self._regset_insts if inst.uuid == uuid]
        if results:
            return results[0]
        return None

    def get_regset_insts(self) -> List[RegisterInst]:
        """
        Return a list of register instances.

        Returns:
            List[RegisterInst]: All register instances in the block

        """
        return self._regset_insts

    def get_regset_from_id(self, uuid: Uuid) -> Optional[RegisterSet]:
        """
        Return a list of register instances.

        Parameters:
            uuid: UUID of the desired register set_access

        Returns:
            Optional[RegisterSet]: The register set, if it exists

        """
        return self._regsets.get(uuid)

    def get_regsets_dict(self) -> Dict[Uuid, RegisterSet]:
        """
        Return a dict of register sets.

        Returns:
            Dict[Uuid, RegisterSet]: dictionary mapping the uuid to register
                sets

        """
        return self._regsets

    def get_regset_from_reg_inst(self, reg_inst: RegisterInst) -> RegisterSet:
        """
        Return the register set connected to the register instance.

        Parameter:
            reg_inst (RegisterInst): register instance

        Returns:
            RegisterSet: register set associated with the register instance

        """
        try:
            return self._regsets[reg_inst.regset_id]
        except KeyError:
            return None

    def remove_register_set(self, uuid: Uuid) -> None:
        """
        Remove the register set using the UUID.

        Parameter:
            uuid: Register set to remove

        """
        if uuid in self._regsets:
            del self._regsets[uuid]
        self._regset_insts = [
            inst for inst in self._regset_insts if inst.regset_id != uuid
        ]

    def save(self) -> None:
        """
        Save the data as a JSON file.

        Saves the data to the associated filename.

        """
        self.save_json(self.json(), self._filename)

    def __ne__(self, other: object) -> bool:
        """
        Compare for inequality.

        Parameters:
            other (object): Object to compare against

        Returns:
            bool: True if not equal

        """
        if not isinstance(other, Block):
            return NotImplemented
        return not self.__eq__(other)

    def __eq__(self, other: object) -> bool:
        """
        Compare for equality.

        Parameters:
            other (object): Object to compare against

        Returns:
            bool: True if equal

        """
        if not isinstance(other, Block):
            return NotImplemented
        return (
            self.name == other.name
            and self.uuid == other.uuid
            and self.description == other.description
            and self.address_size == other.address_size
            and self.doc_pages == other.doc_pages
        )

    def open(self, name: Path) -> None:
        """
        Open the filename and loads the data into the object.

        Parameters:
            name (Path): name of the file to save

        """
        self._filename = name

        LOGGER.info("Reading block file %s", str(self._filename))

        try:
            with self._filename.open() as ofile:
                data = ofile.read()
                self.json_decode(json.loads(data))
        except json.decoder.JSONDecodeError as msg:
            raise CorruptBlockFile(str(self._filename.resolve()), str(msg))
        except OSError as msg:
            raise IoErrorBlockFile(str(self._filename.resolve()), msg)

    def get_address_size(self) -> int:
        """
        Return the size of the address space.

        Returns:
            int: address size in bytes

        """
        base = 0
        for reginst in self._regset_insts:
            regset = self._regsets[reginst.regset_id]
            base = max(
                base, reginst.offset + (1 << regset.ports.address_bus_width)
            )
        return base

    def _json_decode_regsets(
        self, data: Dict[Uuid, Any]
    ) -> Dict[Uuid, RegisterSet]:
        """
        Decode the register set section of the JSON data.

        Parameters:
            data (Dict[str, Any]): JSON data to decode

        """
        regsets: Dict[Uuid, RegisterSet] = {}
        for key, item in data.items():
            filename = Path(self._filename.parent / item["filename"]).resolve()
            regset = self.finder.find_by_file(str(filename))
            if not regset:
                regset = RegisterSet()
                rdr = (
                    FileReader(filename)
                    if self.reader_class is None
                    else self.reader_class
                )
                try:
                    json_data = json.loads(rdr.read_bytes(filename))
                except json.decoder.JSONDecodeError as msg:
                    raise CorruptRegsetFile(str(filename.resolve()), str(msg))
                except OSError as msg:
                    raise IoErrorRegsetFile(str(filename.resolve()), msg)

                regset.filename = filename.with_suffix(REG_EXT)
                regset.json_decode(json_data)
                self.finder.register(regset)
<<<<<<< HEAD
=======
            if key != regset.uuid:
                LOGGER.error(
                    "Register set %s's UUID (%s) in %s does not match the UUID reference in the block file",
                    regset.name, regset.uuid, regset.filename
                )
>>>>>>> 97fe6cda
            regsets[regset.uuid] = regset
        return regsets

    def _json_decode_exports(
        self, data: Optional[List[Dict[str, Any]]]
    ) -> List[ExportData]:
        """
        Decode the exports section of the JSON data.

        Parameters:
            data (Optional[List[Dict[str, Any]]): JSON data to decode

        """
        exports = []
        if data:
            for exp_json in data:
                exp = ExportData()
                target = exp_json["target"]
                exp.target = str((self.filename.parent / target).resolve())
                exp.options = exp_json["options"]
                exp.exporter = exp_json["exporter"]

                exports.append(exp)
        return exports

    def json_decode(self, data: Dict[str, Any]) -> None:
        """
        Decode the JSON data.

        Parameters:
            data (Dict[str, Any]): JSON data to decode

        """
        self.name = data["name"]
        self.uuid = Uuid(data["uuid"])
        self.description = data["description"]
        self.address_size = int(data["address_size"], 0)
        self.doc_pages = DocPages()
        self.doc_pages.json_decode(data["doc_pages"])

        self._regset_insts = _json_decode_reginsts(data["regset_insts"])
        self._regsets = self._json_decode_regsets(data["regsets"])

        self.parameters = ParameterContainer()
        self.parameters.json_decode(data["parameters"])

        self.exports = self._json_decode_exports(data.get("exports"))

        self.overrides = []
        resolver = ParameterResolver()
        try:
            for override in data["overrides"]:
                item = ParameterOverrides()
                item.json_decode(override)
                for regset_inst in self._regset_insts:
                    if item.path != regset_inst.uuid:
                        continue
                    self.overrides.append(item)
                    break
        except KeyError:
            ...

        for override in self.overrides:
            resolver.add_regset_override(
                override.path, override.parameter, override.value
            )

        self.modified = False

    def json(self) -> Dict[str, Any]:
        """
        Encode the object to a JSON dictionary.

        Returns:
            Dict[str, Any]: JSON-ish dictionary

        """
        data: Dict[str, Any] = {
            "name": self.name,
            "uuid": Uuid(self.uuid),
            "parameters": self.parameters,
            "overrides": self.overrides,
            "address_size": f"{self.address_size}",
            "doc_pages": self.doc_pages.json(),
            "description": self.description,
            "regset_insts": self._regset_insts,
            "exports": [],
            "regsets": {},
        }

        self._dump_exports(self.exports, data["exports"])

        for name in self._regsets:
            new_path = os.path.relpath(
                self._regsets[name].filename,
                self._filename.parent,
            )
            data["regsets"][name] = {
                "filename": new_path,
            }

        return data


def _json_decode_reginsts(data: List[Any]) -> List[RegisterInst]:
    """
    Decode the register instance section of the JSON data.

    Parameters:
        data (List[Any]): JSON data

    Returns:
        List[RegisterInst]: list of register instances

    """
    reginst_list = []
    for rset in data:
        ginst = RegisterInst()
        ginst.json_decode(rset)
        reginst_list.append(ginst)
    return reginst_list<|MERGE_RESOLUTION|>--- conflicted
+++ resolved
@@ -37,22 +37,13 @@
 from .doc_pages import DocPages
 from .base_file import BaseFile
 from .logger import LOGGER
-<<<<<<< HEAD
-
-# from .param_container import ParameterContainer
-# from .overrides import ParameterOverrides
-# from .param_resolver import ParameterResolver
 
 from .parameters import (
     ParameterResolver,
     ParameterContainer,
     ParameterOverrides,
 )
-=======
 from .const import REG_EXT
-from .param_container import ParameterContainer
-from .param_resolver import ParameterResolver
->>>>>>> 97fe6cda
 from .regset_finder import RegsetFinder
 from .export import ExportData
 from .exceptions import (
@@ -317,14 +308,13 @@
                 regset.filename = filename.with_suffix(REG_EXT)
                 regset.json_decode(json_data)
                 self.finder.register(regset)
-<<<<<<< HEAD
-=======
-            if key != regset.uuid:
-                LOGGER.error(
-                    "Register set %s's UUID (%s) in %s does not match the UUID reference in the block file",
-                    regset.name, regset.uuid, regset.filename
-                )
->>>>>>> 97fe6cda
+                if key != regset.uuid:
+                    LOGGER.error(
+                        "Register set %s's UUID (%s) in %s does not match the UUID reference in the block file",
+                        regset.name,
+                        regset.uuid,
+                        regset.filename,
+                    )
             regsets[regset.uuid] = regset
         return regsets
 
